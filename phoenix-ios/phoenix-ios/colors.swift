--- conflicted
+++ resolved
@@ -9,7 +9,7 @@
 	
 	// See Colors.xcassets for RGB values.
 	// The assets catalog allows us to customize the values for light vs dark modes.
-	
+
 	static var appAccent: Color {
 		get {
 			if AppDelegate.get().business.chain.isTestnet() {
@@ -20,29 +20,13 @@
 		}
 	}
 	
-<<<<<<< HEAD
-	static var appPositive: Color {
-		get {
-			if AppDelegate.get().business.chain.isTestnet() {
-				return Color("appPositiveTestnet")
-			} else {
-				return Color("appAccentGreen")
-			}
-		}
-	}
-	
-=======
 	static var appPositive: Color = Color("appAccentGreen")
->>>>>>> 4491b662
 	static let appNegative = Color("appNegative")
 	static let appWarn = Color("appWarn")
-	
+
 	static let buttonFill = Color("buttonFill")
 	static let primaryBackground = Color("primaryBackground")
 	static let primaryForeground = Color("primaryForeground")
-<<<<<<< HEAD
-=======
 	static let borderColor = Color("borderColor")
 	static let mutedBackground = Color("mutedBackground")
->>>>>>> 4491b662
 }