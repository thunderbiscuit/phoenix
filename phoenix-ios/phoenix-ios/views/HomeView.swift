import SwiftUI
import PhoenixShared
import Network

struct HomeView : MVIView {
    typealias Model = Home.Model
    typealias Intent = Home.Intent

    @State var lastTransaction: PhoenixShared.Transaction? = nil
    @State var showConnections = false

    @State var selectedTransaction: PhoenixShared.Transaction? = nil

    var body: some View {
        mvi(
                background: true,
                onModel: { model in
                    if model.lastTransaction != lastTransaction {
                        lastTransaction = model.lastTransaction
                        selectedTransaction = lastTransaction
                    }
                }
        ) { model, intent in
            ZStack {
                VStack() {
                    HStack {
                        ConnectionStatus(status: model.connections.global, show: $showConnections)
                        Spacer()
                    }
                    .padding()

                    HStack(alignment: .bottom) {
                        Text(model.balanceSat.formatNumber())
                                .font(.largeTitle)
                        Text("sat")
                                .font(.title2)
                                .padding(.bottom, 4)
                    }

                    ScrollView {
                        LazyVStack {
                            ForEach(model.history.indices.reversed(), id: \.self) { index in
                                Button {
                                    selectedTransaction = model.history[index]
                                } label: {
                                    TransactionCell(transaction: model.history[index])
                                }
                            }
                        }
                                .sheet(isPresented: .constant(selectedTransaction != nil)) {
                                    selectedTransaction = nil
                                } content: {
                                    TransactionView(
                                            transaction: selectedTransaction!,
                                            close: { selectedTransaction = nil }
                                    )
                                }
                    }

                    BottomBar()
                }

                if showConnections {
                    VStack {
                        ConnectionPopup(connections: model.connections, show: $showConnections)
                    }
                            .frame(maxWidth: .infinity, maxHeight: .infinity)
                            .background(Color.black.opacity(0.25))
                            .edgesIgnoringSafeArea(.all)
                            .transition(.opacity)
                }
            }
                    .padding(.top, keyWindow?.safeAreaInsets.top)
                    .padding(.top, keyWindow?.safeAreaInsets.bottom)
                    .padding(.top, 10)
                    .frame(maxHeight: .infinity)
                    .background(Color.appBackground)
                    .edgesIgnoringSafeArea(.top)
        }
                .navigationBarTitle("", displayMode: .inline)
                .navigationBarHidden(true)
    }

    struct ConnectionStatus : View {
        let status: EklairConnection

        @Binding var show: Bool

        @State var started = false
        @State var dimStatus = false

        var body: some View {
            Button {
                withAnimation(.easeInOut(duration: 0.3)) {
                    show = true
                }
            } label: {
                HStack {
                    Image("ic_connection_lost")
                            .resizable()
                            .frame(width: 16, height: 16)
                    Text(status.text())
                            .font(.caption2)
                }
            }
                    .buttonStyle(PlainButtonStyle())
                    .padding(.all, 4)
                    .background(Color.appBackgroundLight)
                    .cornerRadius(10)
                    .overlay(
                            RoundedRectangle(cornerRadius: 10)
                                    .stroke(Color.gray, lineWidth: 1)
                    )
                    .opacity(dimStatus ? 0.2 : 1.0)
                    .isHidden(status == EklairConnection.established)
                    .onAppear {
                        if (!started) {
                            started = true
                            DispatchQueue.main.async {
                                withAnimation(Animation.linear(duration: 1.0).repeatForever()) {
                                    self.dimStatus.toggle()
                                }
                            }
                        }
                    }
        }
    }

    struct ConnectionPopup : View {
        let connections: Connections

        @Binding var show: Bool

        var body: some View {
            VStack(alignment: .leading) {
                Text("Connection status:")
                        .font(.title2)
                        .padding([.bottom])

                Divider()
                ConnectionCell(label: "Internet", connection: connections.internet)
                Divider()
                ConnectionCell(label: "Lightning peer", connection: connections.peer)
                Divider()
                ConnectionCell(label: "Electrum server", connection: connections.electrum)
                Divider()

                HStack {
                    Spacer()
                    Button("OK") {
                        show = false
                    }
                            .font(.title2)
                            .padding([.top])
                }

            }
                    .padding()
                    .frame(maxWidth: .infinity)
                    .background(Color.white)
                    .cornerRadius(15)
                    .padding(32)
        }
    }

    struct ConnectionCell : View {
        let label: String
        let connection: EklairConnection

<<<<<<< HEAD
    var body : some View {
        HStack {
            let bullet = Image("ic_bullet").resizable().frame(width: 10, height: 10)
=======
        var body : some View {
            HStack {
                let bullet = Image("ic_bullet").renderingMode(.template).resizable().frame(width: 10, height: 10)
>>>>>>> f3123ef5

                if connection == .established { bullet.foregroundColor(.appGreen) }
                else if connection == .establishing { bullet.foregroundColor(.appYellow) }
                else if connection == .closed { bullet.foregroundColor(.appRed) }

                Text("\(label):")
                Spacer()
                Text(connection.text())
            }
                    .padding([.top, .bottom], 8)
        }
    }

    struct TransactionCell : View {

        let transaction: PhoenixShared.Transaction

        var body: some View {
            HStack {
                switch (transaction.status) {
                case .success:
                    Image("payment_holder_def_success")
                            .padding(4)
                            .background(
                                    RoundedRectangle(cornerRadius: .infinity)
                                            .fill(Color.appHorizon)
                            )
                case .pending:
                    Image("payment_holder_def_pending")
                            .padding(4)
                case .failure:
                    Image("payment_holder_def_failed")
                            .padding(4)
                default: EmptyView()
                }
                VStack(alignment: .leading) {
                    Text(transaction.desc)
                            .lineLimit(1)
                            .truncationMode(.tail)
                            .foregroundColor(.appDark)
                    Text(transaction.timestamp.formatDate())
                            .font(.caption)
                            .foregroundColor(.gray)
                }
                        .frame(maxWidth: .infinity, alignment: .leading)
                        .padding([.leading, .trailing], 6)
                if (transaction.status != .failure) {
                    HStack {
                        Text((transaction.amountSat >= 0 ? "+" : "") + transaction.amountSat.formatNumber())
                                .foregroundColor(transaction.amountSat >= 0 ? .appGreen : .appRed)
                                + Text(" sat")
                                .font(.caption)
                                .foregroundColor(.gray)
                    }
                }
            }
                    .padding([.top, .bottom], 14)
                    .padding([.leading, .trailing], 12)
        }

    }

    struct BottomBar : View {

        var body: some View {
            HStack {
                Button {

                } label: {
                    Image("ic_settings").resizable().frame(width: 22, height: 22)
                }
                        .padding()
                        .padding(.leading, 8)

                Divider()
                        .frame(height: 40)

                Spacer()

                NavigationLink(
                        destination: ReceiveView()//.onAppear { barHidden = false }
                ) {
                    Image("ic_receive").resizable().frame(width: 22, height: 22)
                    Text("Receive")
                            .foregroundColor(.appDark)
                }

                Spacer()

                Divider()
                        .frame(height: 40)

                Spacer()

                NavigationLink(
                        destination: ScanView()//.onAppear { barHidden = false }
                ) {
                    Image("ic_scan").resizable().frame(width: 22, height: 22)
                    Text("Scan")
                            .foregroundColor(.appDark)
                }

                Spacer()
            }
                    .padding(.top, 10)
                    .background(Color.white)
                    .cornerRadius(15, corners: [.topLeft, .topRight])
        }
    }
}

class HomeView_Previews : PreviewProvider {
    static let mockModel = Home.Model(
            connections: Connections(internet: .established, peer: .established, electrum: .closed),
            balanceSat: 123500,
            history: [
                mockSpendFailedTransaction,
                mockReceiveTransaction,
                mockSpendTransaction,
                mockPendingTransaction
            ],
            lastTransaction: nil
    )

    static var previews: some View {
        mockView(HomeView()) { $0.homeModel = mockModel }
                .previewDevice("iPhone 11")
    }

    #if DEBUG
    @objc class func injected() {
        UIApplication.shared.windows.first?.rootViewController = UIHostingController(rootView: previews)
    }
    #endif
}<|MERGE_RESOLUTION|>--- conflicted
+++ resolved
@@ -167,15 +167,9 @@
         let label: String
         let connection: EklairConnection
 
-<<<<<<< HEAD
-    var body : some View {
-        HStack {
-            let bullet = Image("ic_bullet").resizable().frame(width: 10, height: 10)
-=======
         var body : some View {
             HStack {
-                let bullet = Image("ic_bullet").renderingMode(.template).resizable().frame(width: 10, height: 10)
->>>>>>> f3123ef5
+                let bullet = Image("ic_bullet").resizable().frame(width: 10, height: 10)
 
                 if connection == .established { bullet.foregroundColor(.appGreen) }
                 else if connection == .establishing { bullet.foregroundColor(.appYellow) }
