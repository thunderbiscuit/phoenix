import SwiftUI
import PhoenixShared
import DYPopoverView
import os.log

#if DEBUG && false
fileprivate var log = Logger(
	subsystem: Bundle.main.bundleIdentifier!,
	category: "TransactionView"
)
#else
fileprivate var log = Logger(OSLog.disabled)
#endif

fileprivate let explainFeesButtonViewId = "explainFeesButtonViewId"


struct PaymentView : View {

	let payment: PhoenixShared.Eclair_kmpWalletPayment
	let close: () -> Void
	
	@EnvironmentObject var currencyPrefs: CurrencyPrefs
	
	@State var explainFeesText: String = ""
	@State var explainFeesPopoverVisible = false
	@State var explainFeesPopoverFrame = CGRect(x: 0, y: 0, width: 200, height:500)
	
	var body: some View {
		
		ZStack {
			
			main()
			
			// Close button in upper right-hand corner
			VStack {
				HStack {
					Spacer()
					Button {
						close()
					} label: {
						Image("ic_cross")
							.resizable()
							.frame(width: 30, height: 30)
					}
					.padding(32)
				}
				Spacer()
			}
			
			// An invisible layer used to detect taps, and dismiss the DYPopoverView.
			if explainFeesPopoverVisible {
				Color.clear
					.contentShape(Rectangle()) // required: https://stackoverflow.com/a/60151771/43522
					.onTapGesture {
						explainFeesPopoverVisible = false
					}
			}
		}
		.popoverView( // DYPopoverView
			content: { ExplainFeesPopover(explanationText: $explainFeesText) },
			background: { Color.mutedBackground },
			isPresented: $explainFeesPopoverVisible,
			frame: $explainFeesPopoverFrame,
			anchorFrame: nil,
			popoverType: .popover,
			position: .top,
			viewId: explainFeesButtonViewId
		)
		.onPreferenceChange(ExplainFeesPopoverHeight.self) {
			if let height = $0 {
				explainFeesPopoverFrame = CGRect(x: 0, y: 0, width: explainFeesPopoverFrame.width, height: height)
			}
		}
		.onAppear { onAppear() }
	}
	
	@ViewBuilder
	func main() -> some View {
		
		VStack {
			switch payment.state() {
			case .success:
				Image("ic_payment_sent")
					.renderingMode(.template)
					.resizable()
					.frame(width: 100, height: 100)
<<<<<<< HEAD
					.foregroundColor(.appPositive)
=======
					.aspectRatio(contentMode: .fit)
					.foregroundColor(Color.appPositive)
					.padding(.bottom, 16)
>>>>>>> 4491b662
				VStack {
					Text(payment is Eclair_kmpOutgoingPayment ? "SENT" : "RECEIVED")
						.font(Font.title2.bold())
						.padding(.bottom, 2)
					Text(payment.timestamp().formatDateMS())
						.font(.subheadline)
						.foregroundColor(.secondary)
				}
				.padding(.bottom, 30)
				
			case .pending:
				Image("ic_payment_sending")
					.renderingMode(.template)
					.resizable()
					.foregroundColor(Color.borderColor)
					.frame(width: 100, height: 100)
					.padding(.bottom, 16)
				Text("PENDING")
					.font(Font.title2.bold())
					.padding(.bottom, 30)
				
			case .failure:
				Image(systemName: "xmark.circle")
					.renderingMode(.template)
					.resizable()
					.frame(width: 100, height: 100)
					.foregroundColor(.appNegative)
<<<<<<< HEAD
=======
					.padding(.bottom, 16)
>>>>>>> 4491b662
				VStack {
					Text("FAILED")
						.font(Font.title2.bold())
						.padding(.bottom, 2)
					
					Text("NO FUNDS HAVE BEEN SENT")
						.font(Font.title2.uppercaseSmallCaps())
						.padding(.bottom, 6)
					
					Text(payment.timestamp().formatDateMS())
						.font(Font.subheadline)
						.foregroundColor(.secondary)
					
				}
				.padding(.bottom, 30)
				
			default:
				EmptyView()
			}

			HStack(alignment: .bottom) {
				let amount = Utils.format(currencyPrefs, msat: payment.amountMsat(), hideMsats: false)

				Text(amount.digits)
					.font(.largeTitle)
					.onTapGesture { toggleCurrencyType() }
				Text(amount.type.lowercased())
					.font(.title3)
					.foregroundColor(Color.appAccent)
					.padding(.bottom, 4)
					.onTapGesture { toggleCurrencyType() }
			}
			.padding([.top, .leading, .trailing], 8)
			.padding(.bottom, 33)
			.background(
				VStack {
					Spacer()
<<<<<<< HEAD
					Line().stroke(Color.appAccent, style: StrokeStyle(lineWidth: 4, lineCap: .round))
						.frame(height: 4)
=======
					RoundedRectangle(cornerRadius: 10)
						.frame(width: 70, height: 6, alignment: /*@START_MENU_TOKEN@*/.center/*@END_MENU_TOKEN@*/)
						.foregroundColor(Color.appAccent)
>>>>>>> 4491b662
				}
			)
			.padding(.bottom, 24)
			
			InfoGrid(
				payment: payment,
				explainFeesPopoverVisible: $explainFeesPopoverVisible
			)
		}
	}
	
	func toggleCurrencyType() -> Void {
		currencyPrefs.toggleCurrencyType()
	}
	
	func explainFeesPopoverText() -> String {
		
		let feesInfo = payment.paymentFees(currencyPrefs: currencyPrefs)
		return feesInfo?.1 ?? ""
	}
	
	func onAppear() -> Void {
		log.trace("onAppear()")
		
		// Update text in explainFeesPopover
		explainFeesText = payment.paymentFees(currencyPrefs: currencyPrefs)?.1 ?? ""
		
		if let outgoingPayment = payment as? PhoenixShared.Eclair_kmpOutgoingPayment {
			
			// If this is an outgoingPayment, then we don't have the proper parts list.
			// That is, the outgoingPayment was fetched via listPayments(),
			// which gives us a fake parts list.
			//
			// Let's fetch the full outgoingPayment (with parts list),
			// so we can improve our fees description.
			
			let paymentId = outgoingPayment.component1()
			AppDelegate.get().business.paymentsManager.getOutgoingPayment(id: paymentId) {
				(fullOutgoingPayment: Eclair_kmpOutgoingPayment?, error: Error?) in
				
				if let fullOutgoingPayment = fullOutgoingPayment {
					let feesInfo = fullOutgoingPayment.paymentFees(currencyPrefs: currencyPrefs)
					explainFeesText = feesInfo?.1 ?? ""
				}
			}
		}
	}
}

// Architecture Design:
//
// We want to display a list of key/value pairs:
//
//     Desc: Pizza reimbursement
//     Fees: 2 sat
//  Elapsed: 2.4 seconds
//
// Requirements:
// 1. the elements must be vertically aligned
//   - all keys have same trailing edge
//   - all values have same leading edge
// 2. the list (as a whole) must be horizontally centered
//
//       1,042 sat
//       ---------
// Desc: Party
//
//      ^ Wrong! List not horizontally centered!
//
//       1,042 sat
//       ---------
//      Desc: Party
//
//      ^ Correct!
//
// Ultimately, we need to:
// - assign all keys the same width
// - ensure the assigned width is the minimum possible width
//
// This was super easy with UIKit.
// We could simply add constraints such that all keys are equal width.
//
// In SwiftUI, it's not that simple. But it's not that bad either.
//
// - we use InfoGrid_Column0 to measure the width of each key
// - we use InfoGrid_Column0_MeasuredWidth to communicate the width
//   up the hierarchy to the InfoGrid.
// - InfoGrid_Column0_MeasuredWidth.reduce is used to find the max width
// - InfoGrid assigns the maxWidth to each key frame
//
// Note that this occurs in 2 passes.
// - In the first pass, InfoGrid.widthColumn0 is nil
// - It then lays out all the elements, and they get measured
// - The width is passed up the hierarchy via InfoGrid_Column0_MeasuredWidth preference
// - This triggers InfoGrid.onPreferenceChange(InfoGrid_Column0_MeasuredWidth.self)
// - Which triggers a second layout pass
//
fileprivate struct InfoGrid: View {
	
	let payment: PhoenixShared.Eclair_kmpWalletPayment
	
	@Binding var explainFeesPopoverVisible: Bool
	
	@State private var widthColumn0: CGFloat? = nil
	
	private let cappedWidthColumn0: CGFloat = 200
	
	private let verticalSpacingBetweenRows: CGFloat = 12
	private let horizontalSpacingBetweenColumns: CGFloat = 8
	
	@Environment(\.openURL) var openURL
	@EnvironmentObject var currencyPrefs: CurrencyPrefs
	
	var body: some View {
		
		VStack(
			alignment : HorizontalAlignment.leading,
			spacing   : verticalSpacingBetweenRows
		) {
			
			if let pDescription = payment.paymentDescription() {
				
				HStack(
					alignment : VerticalAlignment.top,
					spacing   : horizontalSpacingBetweenColumns
				) {
					HStack(alignment: VerticalAlignment.top, spacing: 0) {
						Spacer(minLength: 0) // => HorizontalAlignment.trailing
						InfoGrid_Column0 {
							Text("Desc")
								.foregroundColor(.secondary)
						}
					}
					.frame(width: widthColumn0)

					Text(pDescription.count > 0 ? pDescription : "No description")
						.contextMenu {
							Button(action: {
								UIPasteboard.general.string = pDescription
							}) {
								Text("Copy")
							}
						}
				}
			} // </if let pDescription>
			
			if let pType = payment.paymentType() {
				
				HStack(
					alignment : VerticalAlignment.top,
					spacing   : horizontalSpacingBetweenColumns
				) {
					HStack(alignment: VerticalAlignment.top, spacing: 0) {
						Spacer(minLength: 0) // => HorizontalAlignment.trailing
						InfoGrid_Column0 {
							Text("Type")
								.foregroundColor(.secondary)
						}
					}
					.frame(width: widthColumn0)
					
					VStack(alignment: HorizontalAlignment.leading, spacing: 0) {
						
						Text(pType.0)
						+ Text(" (\(pType.1))")
							.font(.footnote)
							.foregroundColor(.secondary)
						
						if let link = payment.paymentLink() {
							Button {
								openURL(link)
							} label: {
								Text("blockchain tx")
							}
						}
					}
				}
			} // </if let pType>
			
			if let pClosingInfo = payment.channelClosing() {
				
				HStack(
					alignment : VerticalAlignment.top,
					spacing   : horizontalSpacingBetweenColumns
				) {
					HStack(alignment: VerticalAlignment.top, spacing: 0) {
						Spacer(minLength: 0) // => HorizontalAlignment.trailing
						InfoGrid_Column0 {
							Text("Output")
								.foregroundColor(.secondary)
						}
					}
					.frame(width: widthColumn0)

					VStack(alignment: HorizontalAlignment.leading, spacing: 0) {
						
						// Bitcoin address (copyable)
						Text(pClosingInfo.closingAddress)
							.contextMenu {
								Button(action: {
									UIPasteboard.general.string = pClosingInfo.closingAddress
								}) {
									Text("Copy")
								}
							}
						
						if pClosingInfo.isSentToDefaultAddress {
							Text("(This is your address - derived from your seed. You alone possess your seed.)")
								.font(.footnote)
								.foregroundColor(.secondary)
								.padding(.top, 4)
						}
					}
				}
			} // </if let channelClosing>
			
			if let pFees = payment.paymentFees(currencyPrefs: currencyPrefs) {

				HStack(
					alignment : VerticalAlignment.top,
					spacing   : horizontalSpacingBetweenColumns
				) {
					HStack(alignment: VerticalAlignment.top, spacing: 0) {
						Spacer(minLength: 0) // => HorizontalAlignment.trailing
						InfoGrid_Column0 {
							Text("Fees")
								.foregroundColor(.secondary)
						}
					}
					.frame(width: widthColumn0)

					HStack(alignment: VerticalAlignment.center, spacing: 0) {
						
						Text(pFees.0.string) // pFees.0 => FormattedAmount
							.onTapGesture { toggleCurrencyType() }
						
						if pFees.1.count > 0 {
							
							Button {
								explainFeesPopoverVisible = true
							} label: {
								Image(systemName: "questionmark.circle")
									.renderingMode(.template)
									.foregroundColor(.secondary)
									.font(.body)
							}
							.anchorView(viewId: explainFeesButtonViewId)
							.padding(.leading, 4)
						}
					}

				}
			} // </if let pFees>
			
			if let pElapsed = payment.paymentTimeElapsed() {
				
				HStack(
					alignment : VerticalAlignment.top,
					spacing   : horizontalSpacingBetweenColumns
				) {
					HStack(alignment: VerticalAlignment.top, spacing: 0) {
						Spacer(minLength: 0) // => HorizontalAlignment.trailing
						InfoGrid_Column0 {
							Text("Elapsed")
								.foregroundColor(.secondary)
						}
					}
					.frame(width: widthColumn0)

					if pElapsed < 1_000 {
						Text("\(pElapsed) milliseconds")
					} else {
						let seconds = pElapsed / 1_000
						let millis = pElapsed % 1_000
						
						Text("\(seconds).\(millis) seconds")
					}
				}
			} // </if let pElapsed>
			
			if let pError = payment.paymentFinalError() {
				
				HStack(
					alignment : VerticalAlignment.top,
					spacing   : horizontalSpacingBetweenColumns
				) {
					HStack(alignment: VerticalAlignment.top, spacing: 0) {
						Spacer(minLength: 0) // => HorizontalAlignment.trailing
						InfoGrid_Column0 {
							Text("Error")
								.foregroundColor(.secondary)
						}
					}
					.frame(width: widthColumn0)

					Text(pError)
				}
				
			} // </if let pError>
			
			if let paymentHash = payment.paymentHashString() {
				HStack(
					alignment : VerticalAlignment.top,
					spacing   : horizontalSpacingBetweenColumns
				) {
					HStack(alignment: VerticalAlignment.top, spacing: 0) {
						Spacer(minLength: 0) // => HorizontalAlignment.trailing
						InfoGrid_Column0 {
							Text("Payment Hash")
								.foregroundColor(.secondary)
						}
					}
					.frame(width: widthColumn0)

					Text(paymentHash)
				}
			} // </if let pError>
		}
		.padding([.leading, .trailing])
		.onPreferenceChange(InfoGrid_Column0_MeasuredWidth.self) {
			log.debug("InfoGrid_Column0_MeasuredWidth => \($0 ?? CGFloat(-1))")
			if let width = $0 {
				self.widthColumn0 = min(width, cappedWidthColumn0)
			} else {
				self.widthColumn0 = $0
			}
		}
	}
	
	func toggleCurrencyType() -> Void {
		currencyPrefs.toggleCurrencyType()
	}
}

fileprivate struct InfoGrid_Column0<Content>: View where Content: View {
	let content: Content
	
	init(@ViewBuilder builder: () -> Content) {
		content = builder()
	}
	
	var body: some View {
		content
			.background(GeometryReader { proxy in
				let width = proxy.size.width + 1
				// "+ 1" => SwiftUI bug? "Desc" is sometimes rendered on 2 lines.
				
				Color.clear.preference(
					key: InfoGrid_Column0_MeasuredWidth.self,
					value: width
				)
			})
	}
}

fileprivate struct InfoGrid_Column0_MeasuredWidth: PreferenceKey {
	static let defaultValue: CGFloat? = nil
	
	static func reduce(value: inout CGFloat?, nextValue: () -> CGFloat?) {
		
		// This function is called with the measured width of each individual column0 item.
		// We want to determine the maximum measured width here.
		if let prv = value {
			if let nxt = nextValue() {
				value = prv >= nxt ? prv : nxt
			} else {
				value = prv
			}
		} else {
			value = nextValue()
		}
	}
}

fileprivate struct ExplainFeesPopover: View {
	
	@Binding var explanationText: String
	
	var body: some View {
		
		VStack {
			Text(explanationText)
				.padding()
				.background(GeometryReader { proxy in
					Color.clear.preference(
						key: ExplainFeesPopoverHeight.self,
						value: proxy.size.height
					)
				})
		}.frame(minHeight: 500)
		// ^^^ Why? ^^^
		//
		// We're trying to accomplish 2 things:
		// - allow the explanationText to be dynamically changed
		// - calculate the appropriate height for the text
		//
		// But there's a problem, which occurs like so:
		// - explainFeesPopoverFrame starts with hard-coded frame of (150, 500)
		// - SwiftUI performs layout of our body with inherited frame of (150, 500)
		// - We calculate appropriate height (X) for our text,
		//   and it gets reported via ExplainFeesPopoverHeight
		// - explainFeesPopoverFrame is resized to (150, X)
		// - explanationText is changed, triggering a view update
		// - SwiftUI performs layout of our body with previous frame of (150, X)
		// - Text cannot report appropriate height, as it's restricted to X
		//
		// So we force the height of our VStack to 500,
		// giving the Text room to size itself appropriately.
	}
}

fileprivate struct ExplainFeesPopoverHeight: PreferenceKey {
	static let defaultValue: CGFloat? = nil
	
	static func reduce(value: inout CGFloat?, nextValue: () -> CGFloat?) {
		value = value ?? nextValue()
	}
}

extension Eclair_kmpWalletPayment {
	
	fileprivate func paymentDescription() -> String? {
		
		if let incomingPayment = self as? Eclair_kmpIncomingPayment {
			
			if let invoice = incomingPayment.origin.asInvoice() {
				return invoice.paymentRequest.desc()
			}
			
		} else if let outgoingPayment = self as? Eclair_kmpOutgoingPayment {
			
			if let normal = outgoingPayment.details.asNormal() {
				return normal.paymentRequest.desc()
			}
		}
		
		return nil
	}
	
	fileprivate func paymentType() -> (String, String)? {
		
		// Will be displayed in the UI as:
		//
		// Type : value (explanation)
		//
		// where return value is: (value, explanation)
		
		if let incomingPayment = self as? Eclair_kmpIncomingPayment {
			
			if let _ = incomingPayment.origin.asSwapIn() {
				let val = NSLocalizedString("Swap-In", comment: "Transaction Info: Value")
				let exp = NSLocalizedString("layer 1 -> 2", comment: "Transaction Info: Explanation")
				return (val, exp)
			}
			if let _ = incomingPayment.origin.asKeySend() {
				let val = NSLocalizedString("KeySend", comment: "Transaction Info: Value")
				let exp = NSLocalizedString("non-invoice payment", comment: "Transaction Info: Explanation")
				return (val, exp)
			}
			
		} else if let outgoingPayment = self as? Eclair_kmpOutgoingPayment {
			
			if let _ = outgoingPayment.details.asSwapOut() {
				let val = NSLocalizedString("Swap-Out", comment: "Transaction Info: Value")
				let exp = NSLocalizedString("layer 2 -> 1", comment: "Transaction Info: Explanation")
				return (val, exp)
			}
			if let _ = outgoingPayment.details.asKeySend() {
				let val = NSLocalizedString("KeySend", comment: "Transaction Info: Value")
				let exp = NSLocalizedString("non-invoice payment", comment: "Transaction Info: Explanation")
				return (val, exp)
			}
			if let _ = outgoingPayment.details.asChannelClosing() {
				let val = NSLocalizedString("Channel Closing", comment: "Transaction Info: Value")
				let exp = NSLocalizedString("layer 2 -> 1", comment: "Transaction Info: Explanation")
				return (val, exp)
			}
		}
		
		return nil
	}
	
	fileprivate func paymentLink() -> URL? {
		
		var address: String? = nil
		if let incomingPayment = self as? Eclair_kmpIncomingPayment {
		
			if let swapIn = incomingPayment.origin.asSwapIn() {
				address = swapIn.address
			}
			
		} else if let outgoingPayment = self as? Eclair_kmpOutgoingPayment {
		
			if let swapOut = outgoingPayment.details.asSwapOut() {
				address = swapOut.address
			}
		}
		
		if let address = address {
			let str: String
			if AppDelegate.get().business.chain.isTestnet() {
				str = "https://mempool.space/testnet/address/\(address)"
			} else {
				str = "https://mempool.space/address/\(address)"
			}
			return URL(string: str)
		}
		
		return nil
	}
	
	fileprivate func channelClosing() -> Eclair_kmpOutgoingPayment.DetailsChannelClosing? {
		
		if let outgoingPayment = self as? Eclair_kmpOutgoingPayment {
			if let result = outgoingPayment.details.asChannelClosing() {
				return result
			}
		}
		
		return nil
	}
	
	fileprivate func paymentFees(currencyPrefs: CurrencyPrefs) -> (FormattedAmount, String)? {
		
		if let incomingPayment = self as? Eclair_kmpIncomingPayment {
		
			// An incomingPayment may have fees if a new channel was automatically opened
			if let received = incomingPayment.received {
				
				let msat = received.receivedWith.fees.msat
				if msat > 0 {
					
					let formattedAmt = Utils.format(currencyPrefs, msat: msat, hideMsats: false)
					
					let exp = NSLocalizedString(
						"In order to receive this payment, a new payment channel was opened." +
						" This is not always required.",
						comment: "Fees explanation"
					)
					
					return (formattedAmt, exp)
				}
				else {
					// I think it's nice to see "Fees: 0 sat" :)
					
					let formattedAmt = Utils.format(currencyPrefs, msat: 0, hideMsats: true)
					let exp = ""
					
					return (formattedAmt, exp)
				}
			}
			
		} else if let outgoingPayment = self as? Eclair_kmpOutgoingPayment {
			
			if let _ = outgoingPayment.status.asFailed() {
				
				// no fees for failed payments
				return nil
				
			} else if let onChain = outgoingPayment.status.asOnChain() {
				
				// for on-chain payments, the fees are extracted from the mined transaction(s)
				
				let channelDrain: Eclair_kmpMilliSatoshi = outgoingPayment.recipientAmount
				let claimed = Eclair_kmpMilliSatoshi(sat: onChain.claimed)
				let fees = channelDrain.minus(other: claimed)
				let formattedAmt = Utils.format(currencyPrefs, msat: fees, hideMsats: false)
				
				let txCount = onChain.component1().count
				let exp: String
				if txCount == 1 {
					exp = NSLocalizedString(
						"Bitcoin networks fees paid for on-chain transaction. Payment required 1 transaction.",
						comment: "Fees explanation"
					)
				} else {
					exp = NSLocalizedString(
						"Bitcoin networks fees paid for on-chain transactions. Payment required \(txCount) transactions.",
						comment: "Fees explanation"
					)
				}
				
				return (formattedAmt, exp)
				
			} else if let _ = outgoingPayment.status.asOffChain() {
				
				let msat = outgoingPayment.fees.msat
				let formattedAmt = Utils.format(currencyPrefs, msat: msat, hideMsats: false)
				
				var parts = 0
				var hops = 0
				for part in outgoingPayment.parts {
					
					parts += 1
					hops = part.route.count
				}
				
				let exp: String
				if parts == 1 {
					if hops == 1 {
						exp = NSLocalizedString(
							"Lightning fees for routing the payment. Payment required 1 hop.",
							comment: "Fees explanation"
						)
					} else {
						exp = NSLocalizedString(
							"Lightning fees for routing the payment. Payment required \(hops) hops.",
							comment: "Fees explanation"
						)
					}
					
				} else {
					exp = NSLocalizedString(
						"Lightning fees for routing the payment. Payment was divided into \(parts) parts, using \(hops) hops.",
						comment: "Fees explanation"
					)
				}
				
				return (formattedAmt, exp)
			}
		}
		
		return nil
	}
	
	/// If the OutgoingPayment succeeded or failed, reports the total elapsed time.
	/// The return value is in number of milliseconds.
	///
	fileprivate func paymentTimeElapsed() -> Int64? {
		
		
		if let outgoingPayment = self as? Eclair_kmpOutgoingPayment {
			
			let started = self.timestamp()
			var finished: Int64? = nil
			
			if let failed = outgoingPayment.status.asFailed() {
				finished = failed.completedAt
				
			} else if let succeeded = outgoingPayment.status.asSucceeded() {
				finished = succeeded.completedAt
			}
			
			if let finished = finished, finished > started {
				return finished - started
			}
		}
		
		return nil
	}
	
	fileprivate func paymentFinalError() -> String? {

		if let outgoingPayment = self as? Eclair_kmpOutgoingPayment {
			
			if let failed = outgoingPayment.status.asFailed() {
				
				return failed.reason.description
			}
		}
		
		return nil
	}
}


class PaymentView_Previews : PreviewProvider {
	
	static var previews: some View {
		let mock = PhoenixShared.Mock()
		
		PaymentView(payment: mock.outgoingPending(), close: {})
			.preferredColorScheme(.light)
			.environmentObject(CurrencyPrefs.mockEUR())

		PaymentView(payment: mock.outgoingSuccessful(), close: {})
			.preferredColorScheme(.dark)
			.environmentObject(CurrencyPrefs.mockEUR())

		PaymentView(payment: mock.outgoingFailed(), close: {})
			.preferredColorScheme(.dark)
			.environmentObject(CurrencyPrefs.mockEUR())

		PaymentView(payment: mock.incomingPaymentReceived(), close: {})
			.preferredColorScheme(.dark)
			.environmentObject(CurrencyPrefs.mockEUR())
	}
}<|MERGE_RESOLUTION|>--- conflicted
+++ resolved
@@ -85,13 +85,9 @@
 					.renderingMode(.template)
 					.resizable()
 					.frame(width: 100, height: 100)
-<<<<<<< HEAD
-					.foregroundColor(.appPositive)
-=======
 					.aspectRatio(contentMode: .fit)
 					.foregroundColor(Color.appPositive)
 					.padding(.bottom, 16)
->>>>>>> 4491b662
 				VStack {
 					Text(payment is Eclair_kmpOutgoingPayment ? "SENT" : "RECEIVED")
 						.font(Font.title2.bold())
@@ -119,10 +115,7 @@
 					.resizable()
 					.frame(width: 100, height: 100)
 					.foregroundColor(.appNegative)
-<<<<<<< HEAD
-=======
 					.padding(.bottom, 16)
->>>>>>> 4491b662
 				VStack {
 					Text("FAILED")
 						.font(Font.title2.bold())
@@ -160,14 +153,9 @@
 			.background(
 				VStack {
 					Spacer()
-<<<<<<< HEAD
-					Line().stroke(Color.appAccent, style: StrokeStyle(lineWidth: 4, lineCap: .round))
-						.frame(height: 4)
-=======
 					RoundedRectangle(cornerRadius: 10)
 						.frame(width: 70, height: 6, alignment: /*@START_MENU_TOKEN@*/.center/*@END_MENU_TOKEN@*/)
 						.foregroundColor(Color.appAccent)
->>>>>>> 4491b662
 				}
 			)
 			.padding(.bottom, 24)
