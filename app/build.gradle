--- conflicted
+++ resolved
@@ -32,13 +32,8 @@
     applicationId "fr.acinq.phoenix.mainnet"
     minSdkVersion 24
     targetSdkVersion 30
-<<<<<<< HEAD
-    versionCode 21
-    versionName "1.4.6"
-=======
     versionCode 22
     versionName "${gitCommitHash}"
->>>>>>> 0a8984d9
     testInstrumentationRunner "androidx.test.runner.AndroidJUnitRunner"
   }
   buildTypes {
