/*
 * Copyright 2019 ACINQ SAS
 *
 * Licensed under the Apache License, Version 2.0 (the "License");
 * you may not use this file except in compliance with the License.
 * You may obtain a copy of the License at
 *
 *     http://www.apache.org/licenses/LICENSE-2.0
 *
 * Unless required by applicable law or agreed to in writing, software
 * distributed under the License is distributed on an "AS IS" BASIS,
 * WITHOUT WARRANTIES OR CONDITIONS OF ANY KIND, either express or implied.
 * See the License for the specific language governing permissions and
 * limitations under the License.
 */

apply plugin: 'com.android.application'

apply plugin: 'kotlin-android'
apply plugin: 'kotlin-kapt'
apply plugin: 'kotlin-android-extensions'
apply plugin: "androidx.navigation.safeargs.kotlin"

def gitCommitHash = 'git rev-parse --verify --short HEAD'.execute().text.trim()

android {
  compileSdkVersion 29
  defaultConfig {
    applicationId "fr.acinq.phoenix.mainnet.dev"
    minSdkVersion 24
    targetSdkVersion 29
    versionCode 3
<<<<<<< HEAD
    versionName "BUILD.191230"
=======
    versionName "${gitCommitHash}"
>>>>>>> aba3fc52
    testInstrumentationRunner "androidx.test.runner.AndroidJUnitRunner"
  }
  buildTypes {
    debug {
      resValue "string", "CHAIN", CHAIN_MAINNET
      buildConfigField "String", "CHAIN", CHAIN_MAINNET
      debuggable true
    }
    release {
      resValue "string", "CHAIN", CHAIN_MAINNET
      buildConfigField "String", "CHAIN", CHAIN_MAINNET
      minifyEnabled false
      debuggable false
      proguardFiles getDefaultProguardFile('proguard-android-optimize.txt'), 'proguard-rules.pro'
    }
    applicationVariants.all { variant ->
      variant.outputs.all { output ->
        def abi = output.getFilter(com.android.build.OutputFile.ABI)
        final String architecture = abi == null ? "universal" : abi
        final String chain = variant.buildType.resValues.get("CHAIN").value // careful, contains " characters...
        outputFileName = "phoenix-${defaultConfig.versionCode}-${defaultConfig.versionName}-${chain.substring(1, chain.length() - 1)}-$architecture-${variant.buildType.name}.apk"
      }
    }
  }
  splits {
    abi {
      enable true
      reset() // reset abi list to none
      include "x86", "x86_64", "arm64-v8a", "armeabi-v7a"
      universalApk true
    }
  }
  compileOptions {
    sourceCompatibility JavaVersion.VERSION_1_8
    targetCompatibility JavaVersion.VERSION_1_8
  }
  kotlinOptions {
    jvmTarget = "1.8"
  }
  packagingOptions {
    exclude 'META-INF/LICENSE*'
    exclude 'META-INF/NOTICE.txt'
    merge 'reference.conf'
  }
  dataBinding {
    enabled = true
  }
  externalNativeBuild {
    cmake {
      path 'CMakeLists.txt'
    }
  }
}

dependencies {
  implementation fileTree(dir: 'libs', include: ['*.jar'])

  // base dependencies
  implementation "org.jetbrains.kotlin:kotlin-stdlib-jdk7:$kotlin_version"
  implementation 'androidx.core:core-ktx:1.1.0'
  implementation "androidx.appcompat:appcompat:1.1.0"

  // ANDROIDX - material
  def material_version = "1.2.0-alpha02"
  implementation "com.google.android.material:material:$material_version"

  // ANDROIDX - navigation
  def nav_version = "2.2.0-rc03"
  implementation "androidx.navigation:navigation-fragment-ktx:$nav_version"
  implementation "androidx.navigation:navigation-ui-ktx:$nav_version"

  // ANDROIDX - constraint layout
  def constraint_version = "2.0.0-beta3"
  implementation "androidx.constraintlayout:constraintlayout:$constraint_version"

  // ANDROIDX - viewmodel + livedata
  def lifecycle_version = "2.2.0-rc03"
  implementation "androidx.lifecycle:lifecycle-extensions:$lifecycle_version"
  implementation "androidx.lifecycle:lifecycle-viewmodel-ktx:$lifecycle_version"
  implementation "androidx.lifecycle:lifecycle-runtime-ktx:$lifecycle_version"

  // ANDROIDX - biometric
  def biometric_version = "1.0.0"
  implementation "androidx.biometric:biometric:$biometric_version"

  // ANDROIDX - preferences
  def preference_version = "1.1.0"
  implementation "androidx.preference:preference-ktx:$preference_version"

  // ANDROIDX - work manager
  def work_version = "2.2.0"
  implementation("androidx.work:work-runtime-ktx:$work_version") {
    exclude group: 'com.google.guava', module: 'listenablefuture'
  }

  // logging
  implementation 'org.slf4j:slf4j-api:1.7.25'
  implementation 'com.github.tony19:logback-android:2.0.0'

  // eclair core
  def libsecp256k1_version = "1.3"
  def eclair_version = "0.3.5-android-phoenix-SNAPSHOT"
  implementation "fr.acinq.bitcoin:secp256k1-jni:$libsecp256k1_version"
  implementation("fr.acinq.eclair:eclair-core_2.11:$eclair_version") {
    exclude group: 'fr.acinq.bitcoin', module: 'secp256k1-jni'
  }

  // eventbus
  def eventbus_version = "3.1.1"
  implementation "org.greenrobot:eventbus:$eventbus_version"

  // zxing
  def zxing_version = "3.6.0"
  implementation "com.journeyapps:zxing-android-embedded:$zxing_version"

  // tests
  implementation 'androidx.legacy:legacy-support-v4:1.0.0'
  testImplementation 'junit:junit:4.12'
  androidTestImplementation 'androidx.test:runner:1.2.0'
  androidTestImplementation 'androidx.test.espresso:espresso-core:3.2.0'
}<|MERGE_RESOLUTION|>--- conflicted
+++ resolved
@@ -30,11 +30,7 @@
     minSdkVersion 24
     targetSdkVersion 29
     versionCode 3
-<<<<<<< HEAD
-    versionName "BUILD.191230"
-=======
     versionName "${gitCommitHash}"
->>>>>>> aba3fc52
     testInstrumentationRunner "androidx.test.runner.AndroidJUnitRunner"
   }
   buildTypes {
