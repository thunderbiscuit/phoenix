--- conflicted
+++ resolved
@@ -30,13 +30,8 @@
     applicationId "fr.acinq.phoenix.mainnet"
     minSdkVersion 24
     targetSdkVersion 29
-<<<<<<< HEAD
-    versionCode 6
-    versionName "1.2.0"
-=======
     versionCode 7
     versionName "${gitCommitHash}"
->>>>>>> 96ccde1a
     testInstrumentationRunner "androidx.test.runner.AndroidJUnitRunner"
   }
   buildTypes {
