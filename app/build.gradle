/*
 * Copyright 2019 ACINQ SAS
 *
 * Licensed under the Apache License, Version 2.0 (the "License");
 * you may not use this file except in compliance with the License.
 * You may obtain a copy of the License at
 *
 *     http://www.apache.org/licenses/LICENSE-2.0
 *
 * Unless required by applicable law or agreed to in writing, software
 * distributed under the License is distributed on an "AS IS" BASIS,
 * WITHOUT WARRANTIES OR CONDITIONS OF ANY KIND, either express or implied.
 * See the License for the specific language governing permissions and
 * limitations under the License.
 */

apply plugin: 'com.android.application'
apply plugin: 'kotlin-android'
apply plugin: 'kotlin-kapt'
apply plugin: 'kotlin-android-extensions'
apply plugin: 'androidx.navigation.safeargs.kotlin'
apply plugin: 'com.google.gms.google-services'
apply plugin: 'com.squareup.sqldelight'
apply plugin: 'kotlinx-serialization'

def gitCommitHash = 'git rev-parse --verify --short HEAD'.execute().text.trim()

android {
  compileSdkVersion 30
  ndkVersion '21.3.6528147'
  defaultConfig {
    applicationId "fr.acinq.phoenix.mainnet"
    minSdkVersion 24
    targetSdkVersion 30
<<<<<<< HEAD
    versionCode 30
    versionName "1.4.15"
=======
    versionCode 31
    versionName "${gitCommitHash}"
>>>>>>> 64fb6145
    testInstrumentationRunner "androidx.test.runner.AndroidJUnitRunner"
  }
  buildTypes {
    debug {
      resValue "string", "CHAIN", CHAIN_MAINNET
      buildConfigField "String", "CHAIN", CHAIN_MAINNET
      debuggable true
    }
    release {
      resValue "string", "CHAIN", CHAIN_MAINNET
      buildConfigField "String", "CHAIN", CHAIN_MAINNET
      minifyEnabled false
      debuggable false
      proguardFiles getDefaultProguardFile('proguard-android-optimize.txt'), 'proguard-rules.pro'
    }
    applicationVariants.all { variant ->
      variant.outputs.all { output ->
        def abi = output.getFilter(com.android.build.OutputFile.ABI)
        final String architecture = abi == null ? "universal" : abi
        final String chain = variant.buildType.resValues.get("CHAIN").value // careful, contains " characters...
        outputFileName = "phoenix-${defaultConfig.versionCode}-${defaultConfig.versionName}-${chain.substring(1, chain.length() - 1)}-$architecture-${variant.buildType.name}.apk"
      }
    }
  }
  splits {
    abi {
      enable true
      reset() // reset abi list to none
      include "x86", "x86_64", "arm64-v8a", "armeabi-v7a"
      universalApk true
    }
  }
  compileOptions {
    sourceCompatibility JavaVersion.VERSION_1_8
    targetCompatibility JavaVersion.VERSION_1_8
  }
  kotlinOptions {
    jvmTarget = "1.8"
  }
  packagingOptions {
    exclude 'META-INF/LICENSE*'
    exclude 'META-INF/NOTICE.txt'
    merge 'reference.conf'
  }
  buildFeatures {
    dataBinding = true
  }
  externalNativeBuild {
    cmake {
      path 'CMakeLists.txt'
    }
  }
}

sqldelight {
  Database {
    packageName = "fr.acinq.phoenix.db"
    sourceFolders = ["sqldelight"]
    schemaOutputDirectory = file("src/main/sqldelight/databases")
//    verifyMigrations = true
  }
}

dependencies {
  implementation fileTree(dir: 'libs', include: ['*.jar'])

  // base dependencies
  implementation "org.jetbrains.kotlin:kotlin-stdlib-jdk7:$kotlin_version"
  implementation 'androidx.core:core-ktx:1.3.2'
  implementation "androidx.appcompat:appcompat:1.2.0"
  implementation("org.jetbrains.kotlinx:kotlinx-serialization-json:1.1.0")

  // ANDROIDX - material
  def material_version = "1.4.0-alpha02"
  implementation "com.google.android.material:material:$material_version"

  // ANDROIDX - navigation
  def nav_version = "2.3.5"
  implementation "androidx.navigation:navigation-fragment-ktx:$nav_version"
  implementation "androidx.navigation:navigation-ui-ktx:$nav_version"

  // ANDROIDX - constraint layout
  def constraint_version = "2.0.4"
  implementation "androidx.constraintlayout:constraintlayout:$constraint_version"

  // ANDROIDX - viewmodel + livedata
  def lifecycle_version = "2.3.1"
  implementation "androidx.lifecycle:lifecycle-extensions:2.2.0"
  implementation "androidx.lifecycle:lifecycle-viewmodel-ktx:$lifecycle_version"
  implementation "androidx.lifecycle:lifecycle-runtime-ktx:$lifecycle_version"
  implementation "androidx.lifecycle:lifecycle-common-java8:$lifecycle_version"

  // ANDROIDX - biometric
  def biometric_version = "1.1.0"
  implementation "androidx.biometric:biometric:$biometric_version"

  // ANDROIDX - preferences
  def preference_version = "1.1.1"
  implementation "androidx.preference:preference-ktx:$preference_version"

  // ANDROIDX - work manager
  def work_version = "2.5.0"
  implementation("androidx.work:work-runtime-ktx:$work_version") {
    exclude group: 'com.google.guava', module: 'listenablefuture'
  }

  // ANDROIDX - view pager 2
  def view_pager_version = "1.0.0"
  implementation "androidx.viewpager2:viewpager2:$view_pager_version"

  // SQLDelight
  implementation "com.squareup.sqldelight:android-driver:1.5.0"

  // logging
  implementation 'org.slf4j:slf4j-api:1.7.30'
  implementation 'com.github.tony19:logback-android:2.0.0'

  // eclair core
  def eclair_version = "0.4.14-android-phoenix"
  implementation "fr.acinq.secp256k1:secp256k1-kmp-jni-android:0.5.1"
  implementation "fr.acinq.eclair:eclair-core_2.11:$eclair_version"

  // eventbus
  def eventbus_version = "3.1.1"
  implementation "org.greenrobot:eventbus:$eventbus_version"

  // zxing
  def zxing_version = "4.1.0"
  implementation "com.journeyapps:zxing-android-embedded:$zxing_version"

  // tests
  implementation 'androidx.legacy:legacy-support-v4:1.0.0'
  testImplementation 'junit:junit:4.13.2'
  androidTestImplementation 'androidx.test:runner:1.3.0'
  androidTestImplementation 'androidx.test.espresso:espresso-core:3.3.0'

  // tor
  def tor_ctl_version = "0.4"
  def tor_wrapper_version = "0.0.5"
  implementation "info.guardianproject:jtorctl:$tor_ctl_version" // controlling tor instance via its control port
  implementation "com.msopentech.thali:universal:$tor_wrapper_version" // core library for the tor wrapper
  implementation "com.msopentech.thali.toronionproxy.android:android:$tor_wrapper_version@aar"

  // firebase cloud messaging
  def fcm_version = "21.1.0"
  implementation "com.google.firebase:firebase-messaging:$fcm_version"
}<|MERGE_RESOLUTION|>--- conflicted
+++ resolved
@@ -32,13 +32,8 @@
     applicationId "fr.acinq.phoenix.mainnet"
     minSdkVersion 24
     targetSdkVersion 30
-<<<<<<< HEAD
-    versionCode 30
-    versionName "1.4.15"
-=======
     versionCode 31
     versionName "${gitCommitHash}"
->>>>>>> 64fb6145
     testInstrumentationRunner "androidx.test.runner.AndroidJUnitRunner"
   }
   buildTypes {
