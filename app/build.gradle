--- conflicted
+++ resolved
@@ -32,13 +32,8 @@
     applicationId "fr.acinq.phoenix.mainnet"
     minSdkVersion 24
     targetSdkVersion 30
-<<<<<<< HEAD
-    versionCode 15
+    versionCode 16
     versionName "1.4.1-RC"
-=======
-    versionCode 16
-    versionName "${gitCommitHash}"
->>>>>>> 0944b4e0
     testInstrumentationRunner "androidx.test.runner.AndroidJUnitRunner"
   }
   buildTypes {
