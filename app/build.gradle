--- conflicted
+++ resolved
@@ -29,13 +29,8 @@
     applicationId "fr.acinq.phoenix.mainnet"
     minSdkVersion 24
     targetSdkVersion 29
-<<<<<<< HEAD
-    versionCode 2
-    versionName "1.0.1"
-=======
     versionCode 3
     versionName "${gitCommitHash}"
->>>>>>> 986d4ea9
     testInstrumentationRunner "androidx.test.runner.AndroidJUnitRunner"
   }
   buildTypes {
