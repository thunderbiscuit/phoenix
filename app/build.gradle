--- conflicted
+++ resolved
@@ -29,13 +29,8 @@
     applicationId "fr.acinq.phoenix.mainnet"
     minSdkVersion 24
     targetSdkVersion 29
-<<<<<<< HEAD
-    versionCode 4
-    versionName "1.1.1"
-=======
     versionCode 6
     versionName "${gitCommitHash}"
->>>>>>> c9e49693
     testInstrumentationRunner "androidx.test.runner.AndroidJUnitRunner"
   }
   buildTypes {
