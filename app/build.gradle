/*
 * Copyright 2019 ACINQ SAS
 *
 * Licensed under the Apache License, Version 2.0 (the "License");
 * you may not use this file except in compliance with the License.
 * You may obtain a copy of the License at
 *
 *     http://www.apache.org/licenses/LICENSE-2.0
 *
 * Unless required by applicable law or agreed to in writing, software
 * distributed under the License is distributed on an "AS IS" BASIS,
 * WITHOUT WARRANTIES OR CONDITIONS OF ANY KIND, either express or implied.
 * See the License for the specific language governing permissions and
 * limitations under the License.
 */

apply plugin: 'com.android.application'
apply plugin: 'maven'
apply plugin: 'kotlin-android'
apply plugin: 'kotlin-kapt'
apply plugin: 'kotlin-android-extensions'
apply plugin: "androidx.navigation.safeargs.kotlin"
apply plugin: 'com.google.gms.google-services'
apply plugin: 'com.squareup.sqldelight'

def gitCommitHash = 'git rev-parse --verify --short HEAD'.execute().text.trim()

android {
  compileSdkVersion 30
  ndkVersion '21.3.6528147'
  defaultConfig {
    applicationId "fr.acinq.phoenix.mainnet"
    minSdkVersion 24
    targetSdkVersion 30
<<<<<<< HEAD
    versionCode 16
    versionName "1.4.1"
=======
    versionCode 17
    versionName "${gitCommitHash}"
>>>>>>> d2a369f3
    testInstrumentationRunner "androidx.test.runner.AndroidJUnitRunner"
  }
  buildTypes {
    debug {
      resValue "string", "CHAIN", CHAIN_MAINNET
      buildConfigField "String", "CHAIN", CHAIN_MAINNET
      debuggable true
    }
    release {
      resValue "string", "CHAIN", CHAIN_MAINNET
      buildConfigField "String", "CHAIN", CHAIN_MAINNET
      minifyEnabled false
      debuggable false
      proguardFiles getDefaultProguardFile('proguard-android-optimize.txt'), 'proguard-rules.pro'
    }
    applicationVariants.all { variant ->
      variant.outputs.all { output ->
        def abi = output.getFilter(com.android.build.OutputFile.ABI)
        final String architecture = abi == null ? "universal" : abi
        final String chain = variant.buildType.resValues.get("CHAIN").value // careful, contains " characters...
        outputFileName = "phoenix-${defaultConfig.versionCode}-${defaultConfig.versionName}-${chain.substring(1, chain.length() - 1)}-$architecture-${variant.buildType.name}.apk"
      }
    }
  }
  splits {
    abi {
      enable true
      reset() // reset abi list to none
      include "x86", "x86_64", "arm64-v8a", "armeabi-v7a"
      universalApk true
    }
  }
  compileOptions {
    sourceCompatibility JavaVersion.VERSION_1_8
    targetCompatibility JavaVersion.VERSION_1_8
  }
  kotlinOptions {
    jvmTarget = "1.8"
  }
  packagingOptions {
    exclude 'META-INF/LICENSE*'
    exclude 'META-INF/NOTICE.txt'
    merge 'reference.conf'
  }
  buildFeatures {
    dataBinding = true
  }
  externalNativeBuild {
    cmake {
      path 'CMakeLists.txt'
    }
  }
}

dependencies {
  implementation fileTree(dir: 'libs', include: ['*.jar'])

  // base dependencies
  implementation "org.jetbrains.kotlin:kotlin-stdlib-jdk7:$kotlin_version"
  implementation 'androidx.core:core-ktx:1.3.2'
  implementation "androidx.appcompat:appcompat:1.2.0"

  // ANDROIDX - material
  def material_version = "1.3.0-alpha03"
  implementation "com.google.android.material:material:$material_version"

  // ANDROIDX - navigation
  def nav_version = "2.3.0"
  implementation "androidx.navigation:navigation-fragment-ktx:$nav_version"
  implementation "androidx.navigation:navigation-ui-ktx:$nav_version"

  // ANDROIDX - constraint layout
  def constraint_version = "2.0.2"
  implementation "androidx.constraintlayout:constraintlayout:$constraint_version"

  // ANDROIDX - viewmodel + livedata
  def lifecycle_version = "2.2.0"
  implementation "androidx.lifecycle:lifecycle-extensions:$lifecycle_version"
  implementation "androidx.lifecycle:lifecycle-viewmodel-ktx:$lifecycle_version"
  implementation "androidx.lifecycle:lifecycle-runtime-ktx:$lifecycle_version"
  implementation "androidx.lifecycle:lifecycle-common-java8:$lifecycle_version"

  // ANDROIDX - biometric
  def biometric_version = "1.1.0-beta01"
  implementation "androidx.biometric:biometric:$biometric_version"

  // ANDROIDX - preferences
  def preference_version = "1.1.1"
  implementation "androidx.preference:preference-ktx:$preference_version"

  // ANDROIDX - work manager
  def work_version = "2.4.0"
  implementation("androidx.work:work-runtime-ktx:$work_version") {
    exclude group: 'com.google.guava', module: 'listenablefuture'
  }

  // ANDROIDX - view pager 2
  def view_pager_version = "1.1.0-alpha01"
  implementation "androidx.viewpager2:viewpager2:$view_pager_version"

  // SQLDelight
  implementation "com.squareup.sqldelight:android-driver:1.4.3"

  // logging
  implementation 'org.slf4j:slf4j-api:1.7.29'
  implementation 'com.github.tony19:logback-android:2.0.0'

  // eclair core
  def libsecp256k1_version = "1.3"
  def eclair_version = "0.4.5-android-phoenix"
  implementation "fr.acinq.bitcoin:secp256k1-jni:$libsecp256k1_version"
  implementation("fr.acinq.eclair:eclair-core_2.11:$eclair_version") {
    exclude group: 'fr.acinq.bitcoin', module: 'secp256k1-jni'
  }

  // eventbus
  def eventbus_version = "3.1.1"
  implementation "org.greenrobot:eventbus:$eventbus_version"

  // zxing
  def zxing_version = "3.6.0"
  implementation "com.journeyapps:zxing-android-embedded:$zxing_version"

  // tests
  implementation 'androidx.legacy:legacy-support-v4:1.0.0'
  testImplementation 'junit:junit:4.13'
  androidTestImplementation 'androidx.test:runner:1.3.0'
  androidTestImplementation 'androidx.test.espresso:espresso-core:3.3.0'

  // tor
  def tor_ctl_version = "0.4"
  def tor_wrapper_version = "0.0.5"
  implementation "info.guardianproject:jtorctl:$tor_ctl_version" // controlling tor instance via its control port
  implementation "com.msopentech.thali:universal:$tor_wrapper_version" // core library for the tor wrapper
  implementation "com.msopentech.thali.toronionproxy.android:android:$tor_wrapper_version@aar"

  // firebase cloud messaging
  def fcm_version = "20.3.0"
  implementation "com.google.firebase:firebase-messaging:$fcm_version"
}<|MERGE_RESOLUTION|>--- conflicted
+++ resolved
@@ -32,13 +32,8 @@
     applicationId "fr.acinq.phoenix.mainnet"
     minSdkVersion 24
     targetSdkVersion 30
-<<<<<<< HEAD
-    versionCode 16
-    versionName "1.4.1"
-=======
     versionCode 17
-    versionName "${gitCommitHash}"
->>>>>>> d2a369f3
+    versionName "1.4.2-RC"
     testInstrumentationRunner "androidx.test.runner.AndroidJUnitRunner"
   }
   buildTypes {
