package fr.acinq.phoenix.app

import fr.acinq.eklair.io.*
import fr.acinq.eklair.utils.UUID
import fr.acinq.eklair.utils.currentTimestampMillis
import fr.acinq.phoenix.data.Transaction
import fr.acinq.phoenix.utils.TAG_APPLICATION
import kotlinx.coroutines.CoroutineScope
import kotlinx.coroutines.ExperimentalCoroutinesApi
import kotlinx.coroutines.MainScope
import kotlinx.coroutines.channels.ConflatedBroadcastChannel
import kotlinx.coroutines.channels.consumeEach
import kotlinx.coroutines.launch
import org.kodein.db.*
import org.kodein.db.orm.kotlinx.KotlinxSerializer
import org.kodein.di.DI
import org.kodein.di.DIAware
import org.kodein.di.instance


@OptIn(ExperimentalCoroutinesApi::class)
class AppHistoryManager(override val di: DI) : DIAware, CoroutineScope by MainScope() {

    private val db: DB by instance(tag = TAG_APPLICATION)
    private val peer: Peer by instance()

<<<<<<< HEAD
    private val transactions = ConflatedBroadcastChannel<List<Transaction>>(db.find<Transaction>().all().useModels().toList())
=======
    private val db = dbFactory.open("transactions", KotlinxSerializer())

    private fun getList() = db.find<Transaction>().byIndex("timestamp").useModels(reverse = true) { it.toList() }

    private val transactions = ConflatedBroadcastChannel(getList())
>>>>>>> cd097d22

    init {
        launch {
            peer.openListenerEventSubscription().consumeEach {
                when (it) {
                    is PaymentReceived -> {
                        db.put(
                            Transaction(
                                UUID.randomUUID().toString(),
                                it.receivePayment.amount.toLong(),
                                it.receivePayment.description,
                                Transaction.Status.Success,
                                currentTimestampMillis()
                            )
                        )
                    }
                    is SendingPayment -> {
                        db.put(
                            Transaction(
                                it.id.toString(),
                                -it.paymentRequest.amount!!.toLong(), // TODO: Why is amount nullable ?!?!?
                                it.paymentRequest.description ?: "",
                                Transaction.Status.Pending,
                                currentTimestampMillis()
                            )
                        )
                    }
                    is PaymentSent -> {
                        db.put(
                            Transaction(
                                it.id.toString(),
                                -it.paymentRequest.amount!!.toLong(), // TODO: Why is amount nullable ?!?!?
                                it.paymentRequest.description ?: "",
                                Transaction.Status.Success,
                                currentTimestampMillis()
                            )
                        )
                    }
                    else -> {}
                }
            }
        }

        fun updateChannel() = launch { transactions.send(getList()) }

        db.on<Transaction>().register {
            didPut { updateChannel() }
            didDelete { updateChannel() }
        }
    }

    fun openTransactionsSubscriptions() = transactions.openSubscription()
}<|MERGE_RESOLUTION|>--- conflicted
+++ resolved
@@ -24,15 +24,9 @@
     private val db: DB by instance(tag = TAG_APPLICATION)
     private val peer: Peer by instance()
 
-<<<<<<< HEAD
-    private val transactions = ConflatedBroadcastChannel<List<Transaction>>(db.find<Transaction>().all().useModels().toList())
-=======
-    private val db = dbFactory.open("transactions", KotlinxSerializer())
-
     private fun getList() = db.find<Transaction>().byIndex("timestamp").useModels(reverse = true) { it.toList() }
 
     private val transactions = ConflatedBroadcastChannel(getList())
->>>>>>> cd097d22
 
     init {
         launch {
